--- conflicted
+++ resolved
@@ -3119,17 +3119,10 @@
                     ps = extend * (prange[1] - prange[0]) / 100
                     prange = (max(prange[0] - ps, 0.01), prange[1] + ps)
                     # seek line
-<<<<<<< HEAD
-                    pt_line = LineString([(tm, prange[0]), (tm, trange[1])])
-                    trange = (max(self.tc.trange[0] - self.rangeSpin.value() / 2, 11),
-                              self.tc.trange[1] + self.rangeSpin.value() / 2)
-                    crange = self.ax.get_ylim()
-=======
                     pt_line = LineString([(tm, prange[0]), (tm, prange[1])])
                     trange = (max(self.tc.trange[0] - self.rangeSpin.value() / 2, 11),
                               self.tc.trange[1] + self.rangeSpin.value() / 2)
                     crange = self.ax.get_xlim()
->>>>>>> 7e8cf9c2
                     cs = extend * (crange[1] - crange[0]) / 100
                     crange = (crange[0] - cs, crange[1] + cs)
                     #
@@ -3145,18 +3138,6 @@
                         if pt_line.intersects(uni.shape()):
                             isnew, id_uni = self.ps.getiduni(uni)
                             if isnew:
-<<<<<<< HEAD
-                                tcout, ans = self.tc.calc_px(uni.phases, uni.out, prange=prange)
-                                status, variance, pts, ptcoords, res, output = self.tc.parse_logfile(tx=True)
-                                if status != 'bombed' and status != 'nir' and len(res) > 1:
-                                    # rescale pts from zoomed composition
-                                    pts[0] = crange[0] + pts[0] * (crange[1] - crange[0])
-                                    uni_ok = UniLine(id=id_uni, phases=uni.phases, out=uni.out, cmd=ans,
-                                                     variance=variance, y=pts[0], x=pts[1], output=output, results=res)
-                                    self.unimodel.appendRow(id_uni, uni_ok)
-                                    self.changed = True
-                                    last = id_uni
-=======
                                 #if uni.ptguess():
                                 #    self.tc.update_scriptfile(guesses=uni.ptguess())
                                 tcout, ans = self.tc.calc_px(uni.phases, uni.out, prange=prange)
@@ -3170,8 +3151,6 @@
                                         self.unimodel.appendRow(id_uni, uni_ok)
                                         self.changed = True
                                         last = id_uni
->>>>>>> 7e8cf9c2
-
                     if last is not None:
                         self.uniview.resizeColumnsToContents()
                         idx = self.unimodel.getIndexID(last)
@@ -3233,11 +3212,7 @@
             for ophase in phases.difference(out).difference(self.ps.excess):
                 nout = out.union(set([ophase]))
                 self.tc.calc_px(phases, nout, prange = prange, trange=trange)
-<<<<<<< HEAD
-                status, variance, pts, ptcoords, res, output = self.tc.parse_logfile(px=True)
-=======
                 status, res, output = self.tc.parse_logfile()
->>>>>>> 7e8cf9c2
                 inv = InvPoint(phases=phases, out=nout)
                 isnew, id = self.ps.getidinv(inv)
                 if status == 'ok':
