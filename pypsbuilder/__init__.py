--- conflicted
+++ resolved
@@ -22,11 +22,7 @@
     "get_tcapi",
 )
 
-<<<<<<< HEAD
-__version__ = "2.5.2"
-=======
-__version__ = "2.5.3"
->>>>>>> 54bd9af8
+__version__ = "2.6.0"
 __author__ = "Ondrej Lexa"
 __copyright__ = "© Ondrej Lexa 2016-2024"
 __email__ = "lexa.ondrej@gmail.com"